--- conflicted
+++ resolved
@@ -1,12 +1,9 @@
 name: Build and Test
 
-<<<<<<< HEAD
 concurrency:
   group: ${{ github.head_ref || github.ref }}
   cancel-in-progress: true
 
-=======
->>>>>>> 682555a7
 on:
   pull_request:
     types:
@@ -98,7 +95,6 @@
       - name: Build OSX Client
         run: npx gulp build --platform=osx
 
-<<<<<<< HEAD
   ios:
     name: iOS
     runs-on: macos-11
@@ -110,23 +106,6 @@
     steps:
       - name: Checkout
         uses: actions/checkout@v2.3.4
-=======
-      - name: Upload OSX Client
-        uses: actions/upload-artifact@v2
-        with:
-          name: unsigned-osx-client
-          path: platforms/osx/build/Outline.app
-          if-no-files-found: error
-
-  # TODO: setup fastlane for iOS
-  
-  # ios:
-  #   name: iOS
-  #   runs-on: macos-11
-  #   steps:
-  #     - name: Checkout
-  #       uses: actions/checkout@v2.3.4
->>>>>>> 682555a7
 
       - name: Install Node
         uses: actions/setup-node@v2.2.0
